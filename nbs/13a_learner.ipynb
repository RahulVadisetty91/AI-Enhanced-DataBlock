--- conflicted
+++ resolved
@@ -1914,17 +1914,11 @@
    "cell_type": "markdown",
    "metadata": {},
    "source": [
-<<<<<<< HEAD
-    "#|export\n",
-    "def to_detach_from_dl(learn:(Learner,NoneType),b:object,cpu:bool=True,gather:bool=True):\n",
-    "    return learn.dl.to_detach(b,cpu,gather) if hasattr(getattr(learn,'dl',None),'to_detach') else to_detach(b,cpu,gather)"
-=======
     "fastai provides `to_detach` which by default detachs tensor gradients, and gathers (calling `maybe_gather`) tensors from all ranks if running in distributed data parallel (DDP) mode.\n",
     "\n",
     "When running in DDP mode all ranks need to have the same batch size, and `DistributedDL` takes care of padding batches as needed; however when gathering all tensors (e.g. for calculating metrics, inference, etc.) we need to discard the padded items. `DistributedDL` provides a method `to_detach` that removes padding appropriately.\n",
     "\n",
     "Calling the learner's `to_detach` method will attempt to find a `to_detach` method in the learner's last used `DataLoader` `dl` and use that one if found, otherwise it will resort to the vanilla `to_detach`."
->>>>>>> 507e27ad
    ]
   },
   {
@@ -2115,26 +2109,7 @@
    "metadata": {},
    "outputs": [],
    "source": [
-<<<<<<< HEAD
     "#|export\n",
-    "def _maybe_reduce(val):\n",
-    "    if num_distrib()>1:\n",
-    "        val = val.clone()\n",
-    "        torch.distributed.all_reduce(val, op=torch.distributed.ReduceOp.SUM)\n",
-    "        val /= num_distrib()\n",
-    "    return val"
-   ]
-  },
-  {
-   "cell_type": "code",
-   "execution_count": null,
-   "metadata": {},
-   "outputs": [],
-   "source": [
-    "#|export\n",
-=======
-    "#export\n",
->>>>>>> 507e27ad
     "class AvgMetric(Metric):\n",
     "    \"Average the values of `func` taking into account potential different batch sizes\"\n",
     "    def __init__(self, func):  self.func = func\n",
