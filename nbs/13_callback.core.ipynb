{
 "cells": [
  {
   "cell_type": "code",
   "execution_count": null,
   "metadata": {},
   "outputs": [],
   "source": [
    "#|hide\n",
    "#skip\n",
    "! [ -e /content ] && pip install -Uqq fastai  # upgrade fastai on colab"
   ]
  },
  {
   "cell_type": "code",
   "execution_count": null,
   "metadata": {},
   "outputs": [],
   "source": [
    "#|default_exp callback.core"
   ]
  },
  {
   "cell_type": "code",
   "execution_count": null,
   "metadata": {},
   "outputs": [],
   "source": [
    "#|export\n",
    "from fastai.data.all import *\n",
    "from fastai.optimizer import *\n",
    "from fastai.losses import BaseLoss"
   ]
  },
  {
   "cell_type": "code",
   "execution_count": null,
   "metadata": {},
   "outputs": [],
   "source": [
    "#|hide\n",
    "from nbdev.showdoc import *"
   ]
  },
  {
   "cell_type": "code",
   "execution_count": null,
   "metadata": {},
   "outputs": [],
   "source": [
    "#|export\n",
    "_all_ = ['CancelStepException','CancelFitException','CancelEpochException','CancelTrainException','CancelValidException','CancelBatchException']"
   ]
  },
  {
   "cell_type": "markdown",
   "metadata": {},
   "source": [
    "# Callbacks\n",
    "\n",
    "> Basic callbacks for Learner"
   ]
  },
  {
   "cell_type": "markdown",
   "metadata": {},
   "source": [
    "## Events"
   ]
  },
  {
   "cell_type": "markdown",
   "metadata": {},
   "source": [
    "Callbacks can occur at any of these times:: *after_create before_fit before_epoch before_train before_batch after_pred after_loss before_backward before_step after_step after_cancel_batch after_batch after_cancel_train after_train before_validate after_cancel_validate after_validate after_cancel_epoch after_epoch after_cancel_fit after_fit*."
   ]
  },
  {
   "cell_type": "code",
   "execution_count": null,
   "metadata": {},
   "outputs": [],
   "source": [
    "#|export\n",
    "_events = L.split('after_create before_fit before_epoch before_train before_batch after_pred after_loss \\\n",
    "    before_backward before_step after_cancel_step after_step after_cancel_batch after_batch after_cancel_train \\\n",
    "    after_train before_validate after_cancel_validate after_validate after_cancel_epoch \\\n",
    "    after_epoch after_cancel_fit after_fit')\n",
    "\n",
    "mk_class('event', **_events.map_dict(),\n",
    "         doc=\"All possible events as attributes to get tab-completion and typo-proofing\")"
   ]
  },
  {
   "cell_type": "code",
   "execution_count": null,
   "metadata": {},
   "outputs": [],
   "source": [
    "#|export\n",
    "_all_ = ['event']"
   ]
  },
  {
   "cell_type": "code",
   "execution_count": null,
   "metadata": {},
   "outputs": [
    {
     "data": {
      "text/markdown": [
       "<h3 id=\"event\" class=\"doc_header\"><code>class</code> <code>event</code><a href=\"\" class=\"source_link\" style=\"float:right\">[source]</a></h3>\n",
       "\n",
       "> <code>event</code>(**\\*`args`**, **\\*\\*`kwargs`**)\n",
       "\n",
       "All possible events as attributes to get tab-completion and typo-proofing"
      ],
      "text/plain": [
       "<IPython.core.display.Markdown object>"
      ]
     },
     "metadata": {},
     "output_type": "display_data"
    }
   ],
   "source": [
    "show_doc(event, name='event', title_level=3)"
   ]
  },
  {
   "cell_type": "markdown",
   "metadata": {},
   "source": [
    "To ensure that you are referring to an event (that is, the name of one of the times when callbacks are called) that exists, and to get tab completion of event names, use `event`:"
   ]
  },
  {
   "cell_type": "code",
   "execution_count": null,
   "metadata": {},
   "outputs": [],
   "source": [
    "test_eq(event.before_step, 'before_step')"
   ]
  },
  {
   "cell_type": "markdown",
   "metadata": {},
   "source": [
    "## Callback - "
   ]
  },
  {
   "cell_type": "code",
   "execution_count": null,
   "metadata": {},
   "outputs": [],
   "source": [
    "#|export\n",
    "_inner_loop = \"before_batch after_pred after_loss before_backward before_step after_step after_cancel_batch after_batch\".split()"
   ]
  },
  {
   "cell_type": "code",
   "execution_count": null,
   "metadata": {},
   "outputs": [],
   "source": [
    "#|export\n",
    "_ex_docs = dict(\n",
    "    CancelBatchException=\"Skip the rest of this batch and go to `after_batch`\",\n",
    "    CancelTrainException=\"Skip the rest of the training part of the epoch and go to `after_train`\",\n",
    "    CancelValidException=\"Skip the rest of the validation part of the epoch and go to `after_validate`\",\n",
    "    CancelEpochException=\"Skip the rest of this epoch and go to `after_epoch`\",\n",
    "    CancelStepException =\"Skip stepping the optimizer\",\n",
    "    CancelFitException  =\"Interrupts training and go to `after_fit`\")\n",
    "\n",
    "for c,d in _ex_docs.items(): mk_class(c,sup=Exception,doc=d)"
   ]
  },
  {
   "cell_type": "code",
   "execution_count": null,
   "metadata": {},
   "outputs": [],
   "source": [
    "#|export\n",
    "@funcs_kwargs(as_method=True)\n",
    "class Callback(Stateful,GetAttr):\n",
    "    \"Basic class handling tweaks of the training loop by changing a `Learner` in various events\"\n",
    "    order,_default,learn,run,run_train,run_valid = 0,'learn',None,True,True,True\n",
    "    _methods = _events\n",
    "\n",
    "    def __init__(self, **kwargs): assert not kwargs, f'Passed unknown events: {kwargs}'\n",
    "    def __repr__(self): return type(self).__name__\n",
    "\n",
    "    def __call__(self, event_name):\n",
    "        \"Call `self.{event_name}` if it's defined\"\n",
    "        _run = (event_name not in _inner_loop or (self.run_train and getattr(self, 'training', True)) or\n",
    "               (self.run_valid and not getattr(self, 'training', False)))\n",
    "        res = None\n",
    "        if self.run and _run: \n",
    "            try: res = getattr(self, event_name, noop)()\n",
    "            except (CancelBatchException, CancelEpochException, CancelFitException, CancelStepException, CancelTrainException, CancelValidException): raise\n",
    "            except Exception as e:\n",
    "                e.args = [f'Exception occured in `{self.__class__.__name__}` when calling event `{event_name}`:\\n\\t{e.args[0]}']\n",
    "                raise\n",
    "        if event_name=='after_fit': self.run=True #Reset self.run to True at each end of fit\n",
    "        return res\n",
    "\n",
    "    def __setattr__(self, name, value):\n",
    "        \"Set an attribute for a `Callback`\"\n",
    "        if hasattr(self.learn,name):\n",
    "            warn(f\"You are shadowing an attribute ({name}) that exists in the learner. Use `self.learn.{name}` to avoid this\")\n",
    "        super().__setattr__(name, value)\n",
    "\n",
    "    @property\n",
    "    def name(self):\n",
    "        \"Name of the `Callback`, camel-cased and with '*Callback*' removed\"\n",
    "        return class2attr(self, 'Callback')"
   ]
  },
  {
   "cell_type": "markdown",
   "metadata": {},
   "source": [
    "The training loop is defined in `Learner` a bit below and consists in a minimal set of instructions: looping through the data we:\n",
    "- compute the output of the model from the input\n",
    "- calculate a loss between this output and the desired target\n",
    "- compute the gradients of this loss with respect to all the model parameters\n",
    "- update the parameters accordingly\n",
    "- zero all the gradients\n",
    "\n",
    "Any tweak of this training loop is defined in a `Callback` to avoid over-complicating the code of the training loop, and to make it easy to mix and match different techniques (since they'll be defined in different callbacks). A callback can implement actions on the following events:\n",
    "\n",
    "- `after_create`: called after the `Learner` is created\n",
    "- `before_fit`: called before starting training or inference, ideal for initial setup.\n",
    "- `before_epoch`: called at the beginning of each epoch, useful for any behavior you need to reset at each epoch.\n",
    "- `before_train`: called at the beginning of the training part of an epoch.\n",
    "- `before_batch`: called at the beginning of each batch, just after drawing said batch. It can be used to do any setup necessary for the batch (like hyper-parameter scheduling) or to change the input/target before it goes in the model (change of the input with techniques like mixup for instance).\n",
    "- `after_pred`: called after computing the output of the model on the batch. It can be used to change that output before it's fed to the loss.\n",
    "- `after_loss`: called after the loss has been computed, but before the backward pass. It can be used to add any penalty to the loss (AR or TAR in RNN training for instance).\n",
    "- `before_backward`: called after the loss has been computed, but only in training mode (i.e. when the backward pass will be used)\n",
    "- `before_step`: called after the backward pass, but before the update of the parameters. It can be used to do any change to the gradients before said update (gradient clipping for instance).\n",
    "- `after_step`: called after the step and before the gradients are zeroed.\n",
    "- `after_batch`: called at the end of a batch, for any clean-up before the next one.\n",
    "- `after_train`: called at the end of the training phase of an epoch.\n",
    "- `before_validate`: called at the beginning of the validation phase of an epoch, useful for any setup needed specifically for validation.\n",
    "- `after_validate`: called at the end of the validation part of an epoch.\n",
    "- `after_epoch`: called at the end of an epoch, for any clean-up before the next one.\n",
    "- `after_fit`: called at the end of training, for final clean-up."
   ]
  },
  {
   "cell_type": "code",
   "execution_count": null,
   "metadata": {},
   "outputs": [
    {
     "data": {
      "text/markdown": [
       "<h4 id=\"Callback.__call__\" class=\"doc_header\"><code>Callback.__call__</code><a href=\"__main__.py#L11\" class=\"source_link\" style=\"float:right\">[source]</a></h4>\n",
       "\n",
       "> <code>Callback.__call__</code>(**`event_name`**)\n",
       "\n",
       "Call `self.{event_name}` if it's defined"
      ],
      "text/plain": [
       "<IPython.core.display.Markdown object>"
      ]
     },
     "metadata": {},
     "output_type": "display_data"
    }
   ],
   "source": [
    "show_doc(Callback.__call__)"
   ]
  },
  {
   "cell_type": "markdown",
   "metadata": {},
   "source": [
    "One way to define callbacks is through subclassing:"
   ]
  },
  {
   "cell_type": "code",
   "execution_count": null,
   "metadata": {},
   "outputs": [],
   "source": [
    "class _T(Callback):\n",
    "    def call_me(self): return \"maybe\"\n",
    "test_eq(_T()(\"call_me\"), \"maybe\")"
   ]
  },
  {
   "cell_type": "markdown",
   "metadata": {},
   "source": [
    "Another way is by passing the callback function to the constructor:"
   ]
  },
  {
   "cell_type": "code",
   "execution_count": null,
   "metadata": {},
   "outputs": [],
   "source": [
    "def cb(self): return \"maybe\"\n",
    "_t = Callback(before_fit=cb)\n",
    "test_eq(_t(event.before_fit), \"maybe\")"
   ]
  },
  {
   "cell_type": "markdown",
   "metadata": {},
   "source": [
    "`Callback`s provide a shortcut to avoid having to write `self.learn.bla` for any `bla` attribute we seek; instead, just write `self.bla`. This only works for getting attributes, *not* for setting them."
   ]
  },
  {
   "cell_type": "code",
   "execution_count": null,
   "metadata": {},
   "outputs": [],
   "source": [
    "mk_class('TstLearner', 'a')\n",
    "\n",
    "class TstCallback(Callback):\n",
    "    def batch_begin(self): print(self.a)\n",
    "\n",
    "learn,cb = TstLearner(1),TstCallback()\n",
    "cb.learn = learn\n",
    "test_stdout(lambda: cb('batch_begin'), \"1\")"
   ]
  },
  {
   "cell_type": "markdown",
   "metadata": {},
   "source": [
    "If you want to change the value of an attribute, you have to use `self.learn.bla`, no `self.bla`. In the example below, `self.a += 1` creates an `a` attribute of 2 in the callback instead of setting the `a` of the learner to 2. It also issues a warning that something is probably wrong:"
   ]
  },
  {
   "cell_type": "code",
   "execution_count": null,
   "metadata": {},
   "outputs": [
    {
     "data": {
      "text/plain": [
       "1"
      ]
     },
     "execution_count": null,
     "metadata": {},
     "output_type": "execute_result"
    }
   ],
   "source": [
    "learn.a"
   ]
  },
  {
   "cell_type": "code",
   "execution_count": null,
   "metadata": {},
   "outputs": [
    {
     "name": "stderr",
     "output_type": "stream",
     "text": [
      "/tmp/ipykernel_1817112/4272468570.py:27: UserWarning: You are shadowing an attribute (a) that exists in the learner. Use `self.learn.a` to avoid this\n",
      "  warn(f\"You are shadowing an attribute ({name}) that exists in the learner. Use `self.learn.{name}` to avoid this\")\n"
     ]
    }
   ],
   "source": [
    "class TstCallback(Callback):\n",
    "    def batch_begin(self): self.a += 1\n",
    "\n",
    "learn,cb = TstLearner(1),TstCallback()\n",
    "cb.learn = learn\n",
    "cb('batch_begin')\n",
    "test_eq(cb.a, 2)\n",
    "test_eq(cb.learn.a, 1)"
   ]
  },
  {
   "cell_type": "markdown",
   "metadata": {},
   "source": [
    "A proper version needs to write `self.learn.a = self.a + 1`:"
   ]
  },
  {
   "cell_type": "code",
   "execution_count": null,
   "metadata": {},
   "outputs": [],
   "source": [
    "class TstCallback(Callback):\n",
    "    def batch_begin(self): self.learn.a = self.a + 1\n",
    "\n",
    "learn,cb = TstLearner(1),TstCallback()\n",
    "cb.learn = learn\n",
    "cb('batch_begin')\n",
    "test_eq(cb.learn.a, 2)"
   ]
  },
  {
   "cell_type": "code",
   "execution_count": null,
   "metadata": {},
   "outputs": [],
   "source": [
    "#|hide\n",
    "class TstCallback(Callback):\n",
    "    def batch_begin(self): self.learn.a = 1 + \"a\"\n",
    "learn,cb = TstLearner(1),TstCallback()\n",
    "cb.learn = learn\n",
    "with ExceptionExpected(TypeError, regex=\" in `TstCallback` when calling event `batch_begin`\"):\n",
    "    cb('batch_begin')"
   ]
  },
  {
   "cell_type": "code",
   "execution_count": null,
   "metadata": {},
   "outputs": [
    {
     "data": {
      "text/markdown": [
       "<h4 id=\"Callback.name\" class=\"doc_header\"><code>Callback.name</code><a href=\"\" class=\"source_link\" style=\"float:right\">[source]</a></h4>\n",
       "\n",
       "Name of the [`Callback`](/callback.core.html#Callback), camel-cased and with '*Callback*' removed"
      ],
      "text/plain": [
       "<IPython.core.display.Markdown object>"
      ]
     },
     "metadata": {},
     "output_type": "display_data"
    }
   ],
   "source": [
    "show_doc(Callback.name, name='Callback.name')"
   ]
  },
  {
   "cell_type": "code",
   "execution_count": null,
   "metadata": {},
   "outputs": [],
   "source": [
    "test_eq(TstCallback().name, 'tst')\n",
    "class ComplicatedNameCallback(Callback): pass\n",
    "test_eq(ComplicatedNameCallback().name, 'complicated_name')"
   ]
  },
  {
   "cell_type": "markdown",
   "metadata": {},
   "source": [
    "## TrainEvalCallback -"
   ]
  },
  {
   "cell_type": "code",
   "execution_count": null,
   "metadata": {},
   "outputs": [],
   "source": [
    "#|export\n",
    "class TrainEvalCallback(Callback):\n",
    "    \"`Callback` that tracks the number of iterations done and properly sets training/eval mode\"\n",
    "    order,run_valid = -10,False\n",
    "    def after_create(self): self.learn.n_epoch = 1\n",
    "\n",
    "    def before_fit(self):\n",
    "        \"Set the iter and epoch counters to 0, put the model and the right device\"\n",
    "        self.learn.epoch,self.learn.loss = 0,tensor(0.)\n",
    "        self.learn.train_iter,self.learn.pct_train = 0,0.\n",
    "        device = getattr(self.dls, 'device', default_device())\n",
    "        self.model.to(device)\n",
    "        if isinstance(self.loss_func, (nn.Module, BaseLoss)): self.loss_func.to(device)\n",
    "        if hasattr(self.model, 'reset'): self.model.reset()\n",
    "\n",
    "    def after_batch(self):\n",
    "        \"Update the iter counter (in training mode)\"\n",
    "        self.learn.pct_train += 1./(self.n_iter*self.n_epoch)\n",
    "        self.learn.train_iter += 1\n",
    "\n",
    "    def before_train(self):\n",
    "        \"Set the model to training mode\"\n",
    "        self.learn.pct_train=self.epoch/self.n_epoch\n",
    "        self.model.train()\n",
    "        self.learn.training=True\n",
    "\n",
    "    def before_validate(self):\n",
    "        \"Set the model to validation mode\"\n",
    "        self.model.eval()\n",
    "        self.learn.training=False"
   ]
  },
  {
   "cell_type": "code",
   "execution_count": null,
   "metadata": {},
   "outputs": [
    {
     "data": {
      "text/markdown": [
       "<h3 id=\"TrainEvalCallback\" class=\"doc_header\"><code>class</code> <code>TrainEvalCallback</code><a href=\"\" class=\"source_link\" style=\"float:right\">[source]</a></h3>\n",
       "\n",
       "> <code>TrainEvalCallback</code>(**`after_create`**=*`None`*, **`before_fit`**=*`None`*, **`before_epoch`**=*`None`*, **`before_train`**=*`None`*, **`before_batch`**=*`None`*, **`after_pred`**=*`None`*, **`after_loss`**=*`None`*, **`before_backward`**=*`None`*, **`before_step`**=*`None`*, **`after_cancel_step`**=*`None`*, **`after_step`**=*`None`*, **`after_cancel_batch`**=*`None`*, **`after_batch`**=*`None`*, **`after_cancel_train`**=*`None`*, **`after_train`**=*`None`*, **`before_validate`**=*`None`*, **`after_cancel_validate`**=*`None`*, **`after_validate`**=*`None`*, **`after_cancel_epoch`**=*`None`*, **`after_epoch`**=*`None`*, **`after_cancel_fit`**=*`None`*, **`after_fit`**=*`None`*) :: [`Callback`](/callback.core.html#Callback)\n",
       "\n",
       "[`Callback`](/callback.core.html#Callback) that tracks the number of iterations done and properly sets training/eval mode"
      ],
      "text/plain": [
       "<IPython.core.display.Markdown object>"
      ]
     },
     "metadata": {},
     "output_type": "display_data"
    }
   ],
   "source": [
    "show_doc(TrainEvalCallback, title_level=3)"
   ]
  },
  {
   "cell_type": "markdown",
   "metadata": {},
   "source": [
    "This `Callback` is automatically added in every `Learner` at initialization."
   ]
  },
  {
   "cell_type": "code",
   "execution_count": null,
   "metadata": {},
   "outputs": [],
   "source": [
    "#|hide\n",
    "#test of the TrainEvalCallback below in Learner.fit"
   ]
  },
  {
   "cell_type": "code",
   "execution_count": null,
   "metadata": {},
   "outputs": [],
   "source": [
    "#|export\n",
    "if not hasattr(defaults, 'callbacks'): defaults.callbacks = [TrainEvalCallback]"
   ]
  },
  {
   "cell_type": "markdown",
   "metadata": {},
   "source": [
    "## Attributes available to callbacks"
   ]
  },
  {
   "cell_type": "markdown",
   "metadata": {},
   "source": [
    "When writing a callback, the following attributes of `Learner` are available:\n",
    "- `model`: the model used for training/validation\n",
    "- `dls`: the underlying `DataLoaders`\n",
    "- `loss_func`: the loss function used\n",
    "- `opt`: the optimizer used to update the model parameters\n",
    "- `opt_func`: the function used to create the optimizer\n",
    "- `cbs`: the list containing all `Callback`s\n",
    "- `dl`: current `DataLoader` used for iteration\n",
    "- `x`/`xb`: last input drawn from `self.dl` (potentially modified by callbacks). `xb` is always a tuple (potentially with one element) and `x` is detuplified. You can only assign to `xb`.\n",
    "- `y`/`yb`: last target drawn from `self.dl` (potentially modified by callbacks). `yb` is always a tuple (potentially with one element) and `y` is detuplified. You can only assign to `yb`.\n",
    "- `pred`: last predictions from `self.model` (potentially modified by callbacks)\n",
    "- `loss_grad`: last computed loss (potentially modified by callbacks)\n",
    "- `loss`: clone of `loss_grad` used for logging\n",
    "- `n_epoch`: the number of epochs in this training\n",
    "- `n_iter`: the number of iterations in the current `self.dl`\n",
    "- `epoch`: the current epoch index (from 0 to `n_epoch-1`)\n",
    "- `iter`: the current iteration index in `self.dl` (from 0 to `n_iter-1`)\n",
    "\n",
    "The following attributes are added by `TrainEvalCallback` and should be available unless you went out of your way to remove that callback:\n",
    "\n",
    "- `train_iter`: the number of training iterations done since the beginning of this training\n",
    "- `pct_train`: from 0. to 1., the percentage of training iterations completed\n",
    "- `training`:  flag to indicate if we're in training mode or not\n",
    "\n",
    "The following attribute is added by `Recorder` and should be available unless you went out of your way to remove that callback:\n",
    "\n",
    "- `smooth_loss`: an exponentially-averaged version of the training loss"
   ]
  },
  {
   "cell_type": "markdown",
   "metadata": {},
   "source": [
    "## Callbacks control flow"
   ]
  },
  {
   "cell_type": "markdown",
   "metadata": {},
   "source": [
    "It happens that we may want to skip some of the steps of the training loop: in gradient accumulation, we don't always want to do the step/zeroing of the grads for instance. During an LR finder test, we don't want to do the validation phase of an epoch. Or if we're training with a strategy of early stopping, we want to be able to completely interrupt the training loop.\n",
    "\n",
    "This is made possible by raising specific exceptions the training loop will look for (and properly catch)."
   ]
  },
  {
   "cell_type": "code",
   "execution_count": null,
   "metadata": {},
   "outputs": [
    {
     "data": {
      "text/markdown": [
       "<h3 id=\"CancelStepException\" class=\"doc_header\"><code>class</code> <code>CancelStepException</code><a href=\"\" class=\"source_link\" style=\"float:right\">[source]</a></h3>\n",
       "\n",
       "> <code>CancelStepException</code>(**\\*`args`**, **\\*\\*`kwargs`**) :: `Exception`\n",
       "\n",
       "Skip stepping the optimizer"
      ],
      "text/plain": [
       "<IPython.core.display.Markdown object>"
      ]
     },
     "metadata": {},
     "output_type": "display_data"
    }
   ],
   "source": [
    "show_doc(CancelStepException, title_level=3)"
   ]
  },
  {
   "cell_type": "code",
   "execution_count": null,
   "metadata": {},
   "outputs": [
    {
     "data": {
      "text/markdown": [
       "<h3 id=\"CancelBatchException\" class=\"doc_header\"><code>class</code> <code>CancelBatchException</code><a href=\"\" class=\"source_link\" style=\"float:right\">[source]</a></h3>\n",
       "\n",
       "> <code>CancelBatchException</code>(**\\*`args`**, **\\*\\*`kwargs`**) :: `Exception`\n",
       "\n",
       "Skip the rest of this batch and go to `after_batch`"
      ],
      "text/plain": [
       "<IPython.core.display.Markdown object>"
      ]
     },
     "metadata": {},
     "output_type": "display_data"
    }
   ],
   "source": [
    "show_doc(CancelBatchException, title_level=3)"
   ]
  },
  {
   "cell_type": "code",
   "execution_count": null,
   "metadata": {},
   "outputs": [
    {
     "data": {
      "text/markdown": [
       "<h3 id=\"CancelTrainException\" class=\"doc_header\"><code>class</code> <code>CancelTrainException</code><a href=\"\" class=\"source_link\" style=\"float:right\">[source]</a></h3>\n",
       "\n",
       "> <code>CancelTrainException</code>(**\\*`args`**, **\\*\\*`kwargs`**) :: `Exception`\n",
       "\n",
       "Skip the rest of the training part of the epoch and go to `after_train`"
      ],
      "text/plain": [
       "<IPython.core.display.Markdown object>"
      ]
     },
     "metadata": {},
     "output_type": "display_data"
    }
   ],
   "source": [
    "show_doc(CancelTrainException, title_level=3)"
   ]
  },
  {
   "cell_type": "code",
   "execution_count": null,
   "metadata": {},
   "outputs": [
    {
     "data": {
      "text/markdown": [
       "<h3 id=\"CancelValidException\" class=\"doc_header\"><code>class</code> <code>CancelValidException</code><a href=\"\" class=\"source_link\" style=\"float:right\">[source]</a></h3>\n",
       "\n",
       "> <code>CancelValidException</code>(**\\*`args`**, **\\*\\*`kwargs`**) :: `Exception`\n",
       "\n",
       "Skip the rest of the validation part of the epoch and go to `after_validate`"
      ],
      "text/plain": [
       "<IPython.core.display.Markdown object>"
      ]
     },
     "metadata": {},
     "output_type": "display_data"
    }
   ],
   "source": [
    "show_doc(CancelValidException, title_level=3)"
   ]
  },
  {
   "cell_type": "code",
   "execution_count": null,
   "metadata": {},
   "outputs": [
    {
     "data": {
      "text/markdown": [
       "<h3 id=\"CancelEpochException\" class=\"doc_header\"><code>class</code> <code>CancelEpochException</code><a href=\"\" class=\"source_link\" style=\"float:right\">[source]</a></h3>\n",
       "\n",
       "> <code>CancelEpochException</code>(**\\*`args`**, **\\*\\*`kwargs`**) :: `Exception`\n",
       "\n",
       "Skip the rest of this epoch and go to `after_epoch`"
      ],
      "text/plain": [
       "<IPython.core.display.Markdown object>"
      ]
     },
     "metadata": {},
     "output_type": "display_data"
    }
   ],
   "source": [
    "show_doc(CancelEpochException, title_level=3)"
   ]
  },
  {
   "cell_type": "code",
   "execution_count": null,
   "metadata": {},
   "outputs": [
    {
     "data": {
      "text/markdown": [
       "<h3 id=\"CancelFitException\" class=\"doc_header\"><code>class</code> <code>CancelFitException</code><a href=\"\" class=\"source_link\" style=\"float:right\">[source]</a></h3>\n",
       "\n",
       "> <code>CancelFitException</code>(**\\*`args`**, **\\*\\*`kwargs`**) :: `Exception`\n",
       "\n",
       "Interrupts training and go to `after_fit`"
      ],
      "text/plain": [
       "<IPython.core.display.Markdown object>"
      ]
     },
     "metadata": {},
     "output_type": "display_data"
    }
   ],
   "source": [
    "show_doc(CancelFitException, title_level=3)"
   ]
  },
  {
   "cell_type": "markdown",
   "metadata": {},
   "source": [
    "You can detect one of those exceptions occurred and add code that executes right after with the following events:\n",
    "- `after_cancel_batch`: reached immediately after a `CancelBatchException` before proceeding to `after_batch`\n",
    "- `after_cancel_train`: reached immediately after a `CancelTrainException` before proceeding to `after_epoch`\n",
    "- `after_cancel_valid`: reached immediately after a `CancelValidException` before proceeding to `after_epoch`\n",
    "- `after_cancel_epoch`: reached immediately after a `CancelEpochException` before proceeding to `after_epoch`\n",
    "- `after_cancel_fit`: reached immediately after a `CancelFitException` before proceeding to `after_fit`"
   ]
  },
  {
   "cell_type": "markdown",
   "metadata": {},
   "source": [
    "## Gather and fetch preds callbacks -"
   ]
  },
  {
   "cell_type": "code",
   "execution_count": null,
   "metadata": {},
   "outputs": [],
   "source": [
    "#|export\n",
    "class GatherPredsCallback(Callback):\n",
    "    \"`Callback` that returns all predictions and targets, optionally `with_input` or `with_loss`\"\n",
    "    _stateattrs=('preds','targets','inputs','losses')\n",
    "    def __init__(self,\n",
    "        with_input:bool=False, # Whether to return inputs\n",
    "        with_loss:bool=False, # Whether to return losses\n",
    "        save_preds:Path=None, # Path to save predictions\n",
    "        save_targs:Path=None, # Path to save targets\n",
    "        with_preds:bool=True, # Whether to return predictions\n",
    "        with_targs:bool=True, # Whether to return targets\n",
    "        concat_dim:int=0, # Dimension to concatenate returned tensors\n",
    "        pickle_protocol:int=2 # Pickle protocol used to save predictions and targets\n",
    "    ):\n",
    "        store_attr()\n",
    "\n",
    "    def before_batch(self):\n",
    "        \"If `with_input`, detach batch inputs\"\n",
    "        if self.with_input: self.inputs.append((self.learn.to_detach(self.xb)))\n",
    "\n",
    "    def before_validate(self):\n",
    "        \"Initialize containers\"\n",
    "        self.preds,self.targets = [],[]\n",
    "        if self.with_input: self.inputs = []\n",
    "        if self.with_loss:  self.losses = []\n",
    "\n",
    "    def after_batch(self):\n",
    "        \"Save predictions, targets and potentially losses\"\n",
    "        if not hasattr(self, 'pred'): return\n",
    "        preds,targs = self.learn.to_detach(self.pred),self.learn.to_detach(self.yb)\n",
    "        if self.with_preds: self.preds.append(preds)\n",
    "        if self.with_targs: self.targets.append(targs)\n",
    "        if self.save_preds is not None: \n",
    "            torch.save(preds, self.save_preds/str(self.iter), pickle_protocol=self.pickle_protocol)\n",
    "        if self.save_targs is not None: \n",
    "            torch.save(targs[0], self.save_targs/str(self.iter), pickle_protocol=self.pickle_protocol)\n",
    "        if self.with_loss:\n",
    "            bs = find_bs(self.yb)\n",
    "            loss = self.loss if self.loss.numel() == bs else self.loss.view(bs,-1).mean(1)\n",
    "            self.losses.append(self.learn.to_detach(loss))\n",
    "\n",
    "    def after_validate(self):\n",
    "        \"Concatenate all recorded tensors\"\n",
    "        if not hasattr(self, 'preds'): return\n",
    "        if self.with_input: self.inputs  = detuplify(to_concat(self.inputs, dim=self.concat_dim))\n",
    "        if self.with_preds: self.preds   = detuplify(to_concat(self.preds, dim=self.concat_dim))\n",
    "        if self.with_targs: self.targets = detuplify(to_concat(self.targets, dim=self.concat_dim))\n",
    "        if self.with_loss:  self.losses  = to_concat(self.losses)\n",
    "\n",
    "    def all_tensors(self) -> (Tensor, list):\n",
    "        \"Returns all recorded tensors in the order [inputs, preds, targets, losses]\"\n",
    "        res = [self.preds if self.with_preds else None, self.targets if self.with_targs else None]\n",
    "        if self.with_input: res = [self.inputs] + res\n",
    "        if self.with_loss:  res.append(self.losses)\n",
    "        return res"
   ]
  },
  {
   "cell_type": "code",
   "execution_count": null,
   "metadata": {},
   "outputs": [
    {
     "data": {
      "text/markdown": [
       "<h3 id=\"GatherPredsCallback\" class=\"doc_header\"><code>class</code> <code>GatherPredsCallback</code><a href=\"\" class=\"source_link\" style=\"float:right\">[source]</a></h3>\n",
       "\n",
<<<<<<< HEAD
       "> <code>GatherPredsCallback</code>(**`with_input`**:`bool`=*`False`*, **`with_loss`**:`bool`=*`False`*, **`save_preds`**:`PathLike'>)`=*`None`*, **`save_targs`**:`PathLike'>)`=*`None`*, **`with_preds`**:`bool`=*`True`*, **`with_targs`**:`bool`=*`True`*, **`concat_dim`**:`int`=*`0`*, **`pickle_protocol`**:`int`=*`2`*) :: [`Callback`](/callback.core.html#Callback)\n",
       "\n",
       "[`Callback`](/callback.core.html#Callback) that returns all predictions and targets, optionally `with_input` or `with_loss`\n",
       "\n",
       "||Type|Default|Details|\n",
       "|---|---|---|---|\n",
       "|**`with_input`**|`bool`|`False`|Whether to return inputs|\n",
       "|**`with_loss`**|`bool`|`False`|Whether to return losses|\n",
       "|**`save_preds`**|`(str, PathLike)`|`None`|Path to save predictions|\n",
       "|**`save_targs`**|`(str, PathLike)`|`None`|Path to save targets|\n",
       "|**`with_preds`**|`bool`|`True`|Whether to return predictions|\n",
       "|**`with_targs`**|`bool`|`True`|Whether to return targets|\n",
       "|**`concat_dim`**|`int`|`0`|Dimension to concatenate returned tensors|\n",
       "|**`pickle_protocol`**|`int`|`2`|Pickle protocol used to save predictions and targets|\n"
=======
       "> <code>GatherPredsCallback</code>(**`with_input`**=*`False`*, **`with_loss`**=*`False`*, **`save_preds`**=*`None`*, **`save_targs`**=*`None`*, **`with_preds`**=*`True`*, **`with_targs`**=*`True`*, **`concat_dim`**=*`0`*, **`pickle_protocol`**=*`2`*) :: [`Callback`](/callback.core.html#Callback)\n",
       "\n",
       "[`Callback`](/callback.core.html#Callback) that returns all predictions and targets, optionally `with_input` or `with_loss`"
>>>>>>> f4a6ce2a
      ],
      "text/plain": [
       "<IPython.core.display.Markdown object>"
      ]
     },
     "metadata": {},
     "output_type": "display_data"
    }
   ],
   "source": [
    "show_doc(GatherPredsCallback, title_level=3)"
   ]
  },
  {
   "cell_type": "code",
   "execution_count": null,
   "metadata": {},
   "outputs": [],
   "source": [
    "#|export\n",
    "class FetchPredsCallback(Callback):\n",
    "    \"A callback to fetch predictions during the training loop\"\n",
    "    remove_on_fetch = True\n",
    "    def __init__(self,\n",
    "        ds_idx:int=1, # Index of dataset, 0 for train, 1 for valid, used if `dl` is not present\n",
    "        dl:DataLoader=None, # `DataLoader` used for fetching `Learner` predictions\n",
    "        with_input:bool=False, # Whether to return inputs in `GatherPredsCallback`\n",
    "        with_decoded:bool=False, # Whether to return decoded predictions\n",
    "        cbs:(Callback,list)=None, # `Callback` to temporarily remove from `Learner`\n",
    "        reorder:bool=True # Whether to sort prediction results\n",
    "    ):\n",
    "        self.cbs = L(cbs)\n",
    "        store_attr('ds_idx,dl,with_input,with_decoded,reorder')\n",
    "\n",
    "    def after_validate(self):\n",
    "        \"Fetch predictions from `Learner` without `self.cbs` and `remove_on_fetch` callbacks\"\n",
    "        to_rm = L(cb for cb in self.learn.cbs if getattr(cb, 'remove_on_fetch', False))\n",
    "        with self.learn.removed_cbs(to_rm + self.cbs) as learn:\n",
    "            self.preds = learn.get_preds(ds_idx=self.ds_idx, dl=self.dl,\n",
    "                with_input=self.with_input, with_decoded=self.with_decoded, inner=True, reorder=self.reorder)"
   ]
  },
  {
   "cell_type": "code",
   "execution_count": null,
   "metadata": {},
   "outputs": [
    {
     "data": {
      "text/markdown": [
       "<h3 id=\"FetchPredsCallback\" class=\"doc_header\"><code>class</code> <code>FetchPredsCallback</code><a href=\"\" class=\"source_link\" style=\"float:right\">[source]</a></h3>\n",
       "\n",
       "> <code>FetchPredsCallback</code>(**`ds_idx`**:`int`=*`1`*, **`dl`**:[`DataLoader`](/data.load.html#DataLoader)=*`None`*, **`with_input`**:`bool`=*`False`*, **`with_decoded`**:`bool`=*`False`*, **`cbs`**:`list`=*`None`*, **`reorder`**:`bool`=*`True`*) :: [`Callback`](/callback.core.html#Callback)\n",
       "\n",
       "A callback to fetch predictions during the training loop\n",
       "\n",
       "||Type|Default|Details|\n",
       "|---|---|---|---|\n",
       "|**`ds_idx`**|`int`|`1`|Index of dataset, 0 for train, 1 for valid, used if `dl` is not present|\n",
       "|**`dl`**|`DataLoader`|`None`|`DataLoader` used for fetching `Learner` predictions|\n",
       "|**`with_input`**|`bool`|`False`|Whether to return inputs in `GatherPredsCallback`|\n",
       "|**`with_decoded`**|`bool`|`False`|Whether to return predicted classes|\n",
       "|**`cbs`**|`list`|`None`|`Callback` list to add to the `Learner`|\n",
       "|**`reorder`**|`bool`|`True`|Whether to sort prediction results|\n"
      ],
      "text/plain": [
       "<IPython.core.display.Markdown object>"
      ]
     },
     "metadata": {},
     "output_type": "display_data"
    }
   ],
   "source": [
    "show_doc(FetchPredsCallback, title_level=3)"
   ]
  },
  {
   "cell_type": "markdown",
   "metadata": {},
   "source": [
    "## Export -"
   ]
  },
  {
   "cell_type": "code",
   "execution_count": null,
   "metadata": {},
   "outputs": [
    {
     "name": "stdout",
     "output_type": "stream",
     "text": [
      "Converted 00_torch_core.ipynb.\n",
      "Converted 01_layers.ipynb.\n",
      "Converted 01a_losses.ipynb.\n",
      "Converted 02_data.load.ipynb.\n",
      "Converted 03_data.core.ipynb.\n",
      "Converted 04_data.external.ipynb.\n",
      "Converted 05_data.transforms.ipynb.\n",
      "Converted 06_data.block.ipynb.\n",
      "Converted 07_vision.core.ipynb.\n",
      "Converted 08_vision.data.ipynb.\n",
      "Converted 09_vision.augment.ipynb.\n",
      "Converted 09b_vision.utils.ipynb.\n",
      "Converted 09c_vision.widgets.ipynb.\n",
      "Converted 10_tutorial.pets.ipynb.\n",
      "Converted 10b_tutorial.albumentations.ipynb.\n",
      "Converted 11_vision.models.xresnet.ipynb.\n",
      "Converted 12_optimizer.ipynb.\n",
      "Converted 13_callback.core.ipynb.\n",
      "Converted 13a_learner.ipynb.\n",
      "Converted 13b_metrics.ipynb.\n",
      "Converted 14_callback.schedule.ipynb.\n",
      "Converted 14a_callback.data.ipynb.\n",
      "Converted 15_callback.hook.ipynb.\n",
      "Converted 15a_vision.models.unet.ipynb.\n",
      "Converted 16_callback.progress.ipynb.\n",
      "Converted 17_callback.tracker.ipynb.\n",
      "Converted 18_callback.fp16.ipynb.\n",
      "Converted 18a_callback.training.ipynb.\n",
      "Converted 18b_callback.preds.ipynb.\n",
      "Converted 19_callback.mixup.ipynb.\n",
      "Converted 20_interpret.ipynb.\n",
      "Converted 20a_distributed.ipynb.\n",
      "Converted 21_vision.learner.ipynb.\n",
      "Converted 22_tutorial.imagenette.ipynb.\n",
      "Converted 23_tutorial.vision.ipynb.\n",
      "Converted 24_tutorial.siamese.ipynb.\n",
      "Converted 24_vision.gan.ipynb.\n",
      "Converted 30_text.core.ipynb.\n",
      "Converted 31_text.data.ipynb.\n",
      "Converted 32_text.models.awdlstm.ipynb.\n",
      "Converted 33_text.models.core.ipynb.\n",
      "Converted 34_callback.rnn.ipynb.\n",
      "Converted 35_tutorial.wikitext.ipynb.\n",
      "Converted 36_text.models.qrnn.ipynb.\n",
      "Converted 37_text.learner.ipynb.\n",
      "Converted 38_tutorial.text.ipynb.\n",
      "Converted 39_tutorial.transformers.ipynb.\n",
      "Converted 40_tabular.core.ipynb.\n",
      "Converted 41_tabular.data.ipynb.\n",
      "Converted 42_tabular.model.ipynb.\n",
      "Converted 43_tabular.learner.ipynb.\n",
      "Converted 44_tutorial.tabular.ipynb.\n",
      "Converted 45_collab.ipynb.\n",
      "Converted 46_tutorial.collab.ipynb.\n",
      "Converted 50_tutorial.datablock.ipynb.\n",
      "Converted 60_medical.imaging.ipynb.\n",
      "Converted 61_tutorial.medical_imaging.ipynb.\n",
      "Converted 65_medical.text.ipynb.\n",
      "Converted 70_callback.wandb.ipynb.\n",
      "Converted 71_callback.tensorboard.ipynb.\n",
      "Converted 72_callback.neptune.ipynb.\n",
      "Converted 73_callback.captum.ipynb.\n",
      "Converted 97_test_utils.ipynb.\n",
      "Converted 99_pytorch_doc.ipynb.\n",
      "Converted dev-setup.ipynb.\n",
      "Converted index.ipynb.\n",
      "Converted quick_start.ipynb.\n",
      "Converted tutorial.ipynb.\n"
     ]
    }
   ],
   "source": [
    "#|hide\n",
    "from nbdev.export import notebook2script\n",
    "notebook2script()"
   ]
  },
  {
   "cell_type": "code",
   "execution_count": null,
   "metadata": {},
   "outputs": [],
   "source": []
  }
 ],
 "metadata": {
  "jupytext": {
   "split_at_heading": true
  },
  "kernelspec": {
   "display_name": "Python 3 (ipykernel)",
   "language": "python",
   "name": "python3"
  }
 },
 "nbformat": 4,
 "nbformat_minor": 4
}<|MERGE_RESOLUTION|>--- conflicted
+++ resolved
@@ -862,7 +862,6 @@
       "text/markdown": [
        "<h3 id=\"GatherPredsCallback\" class=\"doc_header\"><code>class</code> <code>GatherPredsCallback</code><a href=\"\" class=\"source_link\" style=\"float:right\">[source]</a></h3>\n",
        "\n",
-<<<<<<< HEAD
        "> <code>GatherPredsCallback</code>(**`with_input`**:`bool`=*`False`*, **`with_loss`**:`bool`=*`False`*, **`save_preds`**:`PathLike'>)`=*`None`*, **`save_targs`**:`PathLike'>)`=*`None`*, **`with_preds`**:`bool`=*`True`*, **`with_targs`**:`bool`=*`True`*, **`concat_dim`**:`int`=*`0`*, **`pickle_protocol`**:`int`=*`2`*) :: [`Callback`](/callback.core.html#Callback)\n",
        "\n",
        "[`Callback`](/callback.core.html#Callback) that returns all predictions and targets, optionally `with_input` or `with_loss`\n",
@@ -877,11 +876,6 @@
        "|**`with_targs`**|`bool`|`True`|Whether to return targets|\n",
        "|**`concat_dim`**|`int`|`0`|Dimension to concatenate returned tensors|\n",
        "|**`pickle_protocol`**|`int`|`2`|Pickle protocol used to save predictions and targets|\n"
-=======
-       "> <code>GatherPredsCallback</code>(**`with_input`**=*`False`*, **`with_loss`**=*`False`*, **`save_preds`**=*`None`*, **`save_targs`**=*`None`*, **`with_preds`**=*`True`*, **`with_targs`**=*`True`*, **`concat_dim`**=*`0`*, **`pickle_protocol`**=*`2`*) :: [`Callback`](/callback.core.html#Callback)\n",
-       "\n",
-       "[`Callback`](/callback.core.html#Callback) that returns all predictions and targets, optionally `with_input` or `with_loss`"
->>>>>>> f4a6ce2a
       ],
       "text/plain": [
        "<IPython.core.display.Markdown object>"
