{
 "cells": [
  {
   "cell_type": "code",
   "execution_count": null,
   "metadata": {},
   "outputs": [],
   "source": [
    "#export\n",
    "from fastai2.data.all import *\n",
    "from fastai2.optimizer import *\n",
    "from fastai2.learner import *"
   ]
  },
  {
   "cell_type": "code",
   "execution_count": null,
   "metadata": {},
   "outputs": [],
   "source": [
    "from nbdev.showdoc import *"
   ]
  },
  {
   "cell_type": "code",
   "execution_count": null,
   "metadata": {},
   "outputs": [],
   "source": [
    "#default_exp callback.rnn"
   ]
  },
  {
   "cell_type": "markdown",
   "metadata": {},
   "source": [
    "# Callback for RNN training\n",
    "\n",
    "> Callback that uses the outputs of language models to add AR and TAR regularization"
   ]
  },
  {
   "cell_type": "code",
   "execution_count": null,
   "metadata": {},
   "outputs": [],
   "source": [
    "#export\n",
    "@docs\n",
    "class RNNTrainer(Callback):\n",
    "    \"`Callback` that adds AR and TAR regularization in RNN training\"\n",
    "    def __init__(self, alpha=0., beta=0.): self.alpha,self.beta = alpha,beta\n",
    "\n",
    "    def begin_train(self):    self.model.reset()\n",
    "    def begin_validate(self): self.model.reset()\n",
    "    def after_pred(self):\n",
    "        self.raw_out,self.out = self.pred[1],self.pred[2]\n",
    "        self.learn.pred = self.pred[0]\n",
    "\n",
    "    def after_loss(self):\n",
    "        if not self.training: return\n",
    "        if self.alpha != 0.:  self.learn.loss += self.alpha * self.out[-1].float().pow(2).mean()\n",
    "        if self.beta != 0.:\n",
    "            h = self.raw_out[-1]\n",
    "            if len(h)>1: self.learn.loss += self.beta * (h[:,1:] - h[:,:-1]).float().pow(2).mean()\n",
    "\n",
    "    _docs = dict(begin_train=\"Reset the model before training\",\n",
    "                begin_validate=\"Reset the model before validation\",\n",
    "                after_pred=\"Save the raw and dropped-out outputs and only keep the true output for loss computation\",\n",
    "                after_loss=\"Add AR and TAR regularization\")"
   ]
  },
  {
   "cell_type": "markdown",
   "metadata": {},
   "source": [
    "## Export -"
   ]
  },
  {
   "cell_type": "code",
<<<<<<< HEAD
   "execution_count": 14,
=======
   "execution_count": null,
>>>>>>> 05b6b0eb
   "metadata": {},
   "outputs": [
    {
     "name": "stdout",
     "output_type": "stream",
     "text": [
      "Converted 00_torch_core.ipynb.\n",
      "Converted 01_layers.ipynb.\n",
      "Converted 02_data.load.ipynb.\n",
      "Converted 03_data.core.ipynb.\n",
      "Converted 04_data.external.ipynb.\n",
      "Converted 05_data.transforms.ipynb.\n",
      "Converted 06_data.block.ipynb.\n",
      "Converted 07_vision.core.ipynb.\n",
      "Converted 08_vision.data.ipynb.\n",
      "Converted 09_vision.augment.ipynb.\n",
      "Converted 09b_vision.utils.ipynb.\n",
      "Converted 10_tutorial.pets.ipynb.\n",
      "Converted 11_vision.models.xresnet.ipynb.\n",
      "Converted 12_optimizer.ipynb.\n",
      "Converted 13_learner.ipynb.\n",
      "Converted 13a_metrics.ipynb.\n",
      "Converted 14_callback.schedule.ipynb.\n",
      "Converted 14a_callback.data.ipynb.\n",
      "Converted 15_callback.hook.ipynb.\n",
      "Converted 15a_vision.models.unet.ipynb.\n",
      "Converted 16_callback.progress.ipynb.\n",
      "Converted 17_callback.tracker.ipynb.\n",
      "Converted 18_callback.fp16.ipynb.\n",
      "Converted 19_callback.mixup.ipynb.\n",
      "Converted 20_interpret.ipynb.\n",
      "Converted 20a_distributed.ipynb.\n",
      "Converted 21_vision.learner.ipynb.\n",
      "Converted 22_tutorial.imagenette.ipynb.\n",
      "Converted 23_tutorial.transfer_learning.ipynb.\n",
      "Converted 24_vision.gan.ipynb.\n",
      "Converted 30_text.core.ipynb.\n",
      "Converted 31_text.data.ipynb.\n",
      "Converted 32_text.models.awdlstm.ipynb.\n",
      "Converted 33_text.models.core.ipynb.\n",
      "Converted 34_callback.rnn.ipynb.\n",
      "Converted 35_tutorial.wikitext.ipynb.\n",
      "Converted 36_text.models.qrnn.ipynb.\n",
      "Converted 37_text.learner.ipynb.\n",
      "Converted 38_tutorial.ulmfit.ipynb.\n",
      "Converted 40_tabular.core.ipynb.\n",
      "Converted 41_tabular.data.ipynb.\n",
      "Converted 42_tabular.learner.ipynb.\n",
      "Converted 43_tabular.model.ipynb.\n",
      "Converted 45_collab.ipynb.\n",
      "Converted 50_datablock_examples.ipynb.\n",
      "Converted 60_medical.imaging.ipynb.\n",
      "Converted 65_medical.text.ipynb.\n",
      "Converted 70_callback.wandb.ipynb.\n",
      "Converted 71_callback.tensorboard.ipynb.\n",
      "Converted 97_test_utils.ipynb.\n",
      "Converted index.ipynb.\n",
      "Converted migrating.ipynb.\n"
     ]
    }
   ],
   "source": [
    "#hide\n",
    "from nbdev.export import notebook2script\n",
    "notebook2script()"
   ]
  },
  {
   "cell_type": "code",
   "execution_count": null,
   "metadata": {},
   "outputs": [],
   "source": []
  }
 ],
 "metadata": {
  "jupytext": {
   "split_at_heading": true
  },
  "kernelspec": {
   "display_name": "Python 3",
   "language": "python",
   "name": "python3"
  }
 },
 "nbformat": 4,
 "nbformat_minor": 2
}<|MERGE_RESOLUTION|>--- conflicted
+++ resolved
@@ -79,11 +79,7 @@
   },
   {
    "cell_type": "code",
-<<<<<<< HEAD
-   "execution_count": 14,
-=======
    "execution_count": null,
->>>>>>> 05b6b0eb
    "metadata": {},
    "outputs": [
     {
