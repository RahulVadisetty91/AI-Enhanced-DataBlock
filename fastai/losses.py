--- conflicted
+++ resolved
@@ -252,18 +252,12 @@
         union = (torch.sum(pred**2+targ, dim=sum_dims) if self.square_in_union
             else torch.sum(pred+targ, dim=sum_dims))
         dice_score = (2. * inter + self.smooth)/(union + self.smooth)
-<<<<<<< HEAD
-        return ((1-dice_score).flatten().mean() if self.reduction == "mean"
-            else (1-dice_score).flatten().sum())
-
-=======
         loss = 1- dice_score
         if self.reduction == 'mean':
             loss = loss.mean()
         elif self.reduction == 'sum':
             loss = loss.sum()
         return loss
->>>>>>> 409a22a4
     @staticmethod
     def _one_hot(
         x:Tensor, # Non one-hot encoded targs
